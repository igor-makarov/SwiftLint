//
//  File+Cache.swift
//  SwiftLint
//
//  Created by Nikolaj Schumacher on 2015-05-26.
//  Copyright (c) 2015 Realm. All rights reserved.
//

import Foundation
import SourceKittenFramework

private var responseCache = Cache({file -> [String: SourceKitRepresentable]? in
    do {
        return try Request.editorOpen(file: file).failableSend()
    } catch let error as Request.Error {
        queuedPrintError(error.description)
        return nil
    } catch {
        return nil
    }
})
private var structureCache = Cache({file -> Structure? in
    if let structure = responseCache.get(file).map(Structure.init) {
        queueForRebuild.append(structure)
        return structure
    }
    return nil
})
private var syntaxMapCache = Cache({ file in responseCache.get(file).map(SyntaxMap.init) })
private var syntaxKindsByLinesCache = Cache({ file in file.syntaxKindsByLine() })
private var syntaxTokensByLinesCache = Cache({ file in file.syntaxTokensByLine() })

private typealias AssertHandler = () -> ()
private var assertHandlers = [String: AssertHandler?]()

private var _allDeclarationsByType = [String: [String]]()
private var queueForRebuild = [Structure]()

private struct Cache<T> {

    fileprivate var values = [String: T]()
    fileprivate var factory: (File) -> T

    fileprivate init(_ factory: @escaping (File) -> T) {
        self.factory = factory
    }

    fileprivate mutating func get(_ file: File) -> T {
        let key = file.cacheKey
        if let value = values[key] {
            return value
        }
        let value = factory(file)
        values[key] = value
        return value
    }

    fileprivate mutating func invalidate(_ file: File) {
        if let key = file.path {
            values.removeValue(forKey: key)
        }
    }

    fileprivate mutating func clear() {
        values.removeAll(keepingCapacity: false)
    }
}

extension File {

    fileprivate var cacheKey: String {
        return path ?? contents
    }

    internal var sourcekitdFailed: Bool {
        get {
            return responseCache.get(self) == nil
        }
        set {
            if newValue {
<<<<<<< HEAD
                responseCache.values[cacheKey] = Optional<[String: SourceKitRepresentable]>.none
=======
                let value: [String: SourceKitRepresentable]? = nil
                responseCache.values[cacheKey] = value
>>>>>>> aeb5d7ae
            } else {
                responseCache.values.removeValue(forKey: cacheKey)
            }
        }
    }

    internal var assertHandler: (() -> ())? {
        get {
            return assertHandlers[cacheKey] ?? nil
        }
        set {
            assertHandlers[cacheKey] = newValue
        }
    }

    internal var structure: Structure {
        guard let structure = structureCache.get(self) else {
            if let handler = assertHandler {
                handler()
                return Structure(sourceKitResponse: [:])
            }
            fatalError("Never call this for file that sourcekitd fails.")
        }
        return structure
    }

    internal var syntaxMap: SyntaxMap {
        guard let syntaxMap = syntaxMapCache.get(self) else {
            if let handler = assertHandler {
                handler()
                return SyntaxMap(data: [])
            }
            fatalError("Never call this for file that sourcekitd fails.")
        }
        return syntaxMap
    }

    internal var syntaxTokensByLines: [[SyntaxToken]] {
        guard let syntaxTokensByLines = syntaxTokensByLinesCache.get(self) else {
            if let handler = assertHandler {
                handler()
                return []
            }
            fatalError("Never call this for file that sourcekitd fails.")
        }
        return syntaxTokensByLines
    }

    internal var syntaxKindsByLines: [[SyntaxKind]] {
        guard let syntaxKindsByLines = syntaxKindsByLinesCache.get(self) else {
            if let handler = assertHandler {
                handler()
                return []
            }
            fatalError("Never call this for file that sourcekitd fails.")
        }
        return syntaxKindsByLines
    }

    public func invalidateCache() {
        responseCache.invalidate(self)
        assertHandlers.removeValue(forKey: cacheKey)
        structureCache.invalidate(self)
        syntaxMapCache.invalidate(self)
        syntaxTokensByLinesCache.invalidate(self)
        syntaxKindsByLinesCache.invalidate(self)
    }

    internal static func clearCaches() {
        queueForRebuild = []
        _allDeclarationsByType = [:]
        responseCache.clear()
        assertHandlers = [:]
        structureCache.clear()
        syntaxMapCache.clear()
        syntaxTokensByLinesCache.clear()
        syntaxKindsByLinesCache.clear()
    }

    internal static var allDeclarationsByType: [String: [String]] {
        if !queueForRebuild.isEmpty {
            rebuildAllDeclarationsByType()
        }
        return _allDeclarationsByType
    }
}

private func dictFromKeyValuePairs<Key: Hashable, Value>(_ pairs: [(Key, Value)]) -> [Key: Value] {
    var dict = [Key: Value]()
    for pair in pairs {
        dict[pair.0] = pair.1
    }
    return dict
}

private func substructureForDict(_ dict: [String: SourceKitRepresentable]) ->
                                 [[String: SourceKitRepresentable]]? {
    return (dict["key.substructure"] as? [SourceKitRepresentable])?.flatMap {
        $0 as? [String: SourceKitRepresentable]
    }
}

private func rebuildAllDeclarationsByType() {
    let allDeclarationsByType = queueForRebuild.flatMap { structure -> (String, [String])? in
        guard let firstSubstructureDict = substructureForDict(structure.dictionary)?.first,
            let name = firstSubstructureDict["key.name"] as? String,
            let kind = (firstSubstructureDict["key.kind"] as? String)
                .flatMap(SwiftDeclarationKind.init),
            kind == .protocol,
            let substructure = substructureForDict(firstSubstructureDict) else {
                return nil
        }
        return (name, substructure.flatMap({ $0["key.name"] as? String }))
    }
    allDeclarationsByType.forEach { _allDeclarationsByType[$0.0] = $0.1 }
    queueForRebuild = []
}<|MERGE_RESOLUTION|>--- conflicted
+++ resolved
@@ -78,12 +78,8 @@
         }
         set {
             if newValue {
-<<<<<<< HEAD
-                responseCache.values[cacheKey] = Optional<[String: SourceKitRepresentable]>.none
-=======
                 let value: [String: SourceKitRepresentable]? = nil
                 responseCache.values[cacheKey] = value
->>>>>>> aeb5d7ae
             } else {
                 responseCache.values.removeValue(forKey: cacheKey)
             }
