//
//  ClosureSpacingRule.swift
//  SwiftLint
//
//  Created by J. Cheyo Jimenez on 2016-08-26.
//  Copyright © 2016 Realm. All rights reserved.
//

import Foundation
import SourceKittenFramework

public struct ClosureSpacingRule: Rule, ConfigurationProviderRule, OptInRule {

    public var configuration = SeverityConfiguration(.Warning)

    public init() {}

    public static let description = RuleDescription(
        identifier: "closure_spacing",
        name: "Closure Spacing",
        description: "Closure expressions should have a single space inside each brace.",
        nonTriggeringExamples: [
            "[].map ({ $0.description })",
            "[].filter { $0.contains(location) }",
            "extension UITableViewCell: ReusableView { }",
            "extension UITableViewCell: ReusableView {}"
        ],
        triggeringExamples: [
            "[].filter({$0.contains(location)})",
            "[].map({$0})"
        ]
    )

    // this helps cut down the time to search true a file by
    // skipping lines that do not have at least one { and one } brace
    private func lineContainsBracesIn(_ range: NSRange, content: NSString) -> NSRange? {
        let start = content.range(of: "{", options: [.literal], range: range)
        guard start.length != 0 else { return nil }
        let end = content.range(of: "}", options: [.literal, .backwards], range: range)
        guard end.length != 0 else { return nil }
        guard start.location < end.location else { return nil }
        return NSRange(location: start.location, length: end.location - start.location + 1)
    }

    // returns ranges of braces { or } in the same line
    private func validBraces(_ file: File) -> [NSRange] {
        let nsstring = (file.contents as NSString)
        let bracePattern = regex("\\{|\\}")
        let linesTokens = file.syntaxTokensByLines
        let kindsToExclude = SyntaxKind.commentAndStringKinds().map { $0.rawValue }

        // find all lines and accurences of open { and closed } braces
        var linesWithBraces = [[NSRange]]()
        for eachLine in file.lines {
            guard let nsrange  = lineContainsBracesIn(eachLine.range, content: nsstring) else {
                continue
            }

            let braces = bracePattern.matches(in: file.contents, options: [],
                                              range: nsrange).map { $0.range }
            // filter out braces in comments and strings
            let tokens = linesTokens[eachLine.index].filter { kindsToExclude.contains($0.type) }
            let tokenRanges = tokens.flatMap {
                file.contents.byteRangeToNSRange(start: $0.offset, length: $0.length)
            }
            linesWithBraces.append(braces.filter({ !$0.intersectsRanges(tokenRanges) }))
        }
        return linesWithBraces.flatMap { $0 }
    }

    public func validateFile(_ file: File) -> [StyleViolation] {
        // match open braces to corresponding closing braces
        func matchBraces(_ validBraceLocations: [NSRange]) -> [NSRange] {
            if validBraceLocations.isEmpty { return [] }
            var validBraces = validBraceLocations
            var ranges = [NSRange]()
            var bracesAsString = validBraces.map({
                file.contents.substring($0.location, length: $0.length)
            }).joined(separator: "")
            while let foundRange = bracesAsString.range(of: "{}") {
                let startIndex = bracesAsString.distance(from: bracesAsString.startIndex,
                                                         to: foundRange.lowerBound)
                let location = validBraces[startIndex].location
                let length = validBraces[startIndex + 1 ].location + 1 - location
                ranges.append(NSRange(location:location, length: length))
                bracesAsString.replaceSubrange(foundRange, with: "")
                validBraces.removeSubrange(startIndex...startIndex  + 1)
            }
            return ranges
        }

        // matching ranges of {}
        let matchedUpBraces = matchBraces(validBraces(file))

        var violationRanges = matchedUpBraces.filter {
            // removes enclosing brances to just content
            let content = file.contents.substring($0.location + 1, length: $0.length - 2)
<<<<<<< HEAD
            if content.isEmpty { return false } // case when {} is not a closure
            let cleaned = content.trimmingCharacters(in: .whitespaces)
=======
            if content.isEmpty || content == " " {
                // case when {} is not a closure
                return false
            }
            let cleaned = content.stringByTrimmingCharactersInSet(.whitespaceCharacterSet())
>>>>>>> ad019afd
            return content != " " + cleaned + " "
        }

        // filter out ranges where rule is disabled
        violationRanges = file.ruleEnabledViolatingRanges(violationRanges, forRule: self)

        return violationRanges.flatMap {
            StyleViolation(ruleDescription: type(of: self).description,
                           severity: configuration.severity,
                           location: Location(file: file, characterOffset: $0.location))
        }
    }
}<|MERGE_RESOLUTION|>--- conflicted
+++ resolved
@@ -95,16 +95,11 @@
         var violationRanges = matchedUpBraces.filter {
             // removes enclosing brances to just content
             let content = file.contents.substring($0.location + 1, length: $0.length - 2)
-<<<<<<< HEAD
-            if content.isEmpty { return false } // case when {} is not a closure
-            let cleaned = content.trimmingCharacters(in: .whitespaces)
-=======
             if content.isEmpty || content == " " {
                 // case when {} is not a closure
                 return false
             }
-            let cleaned = content.stringByTrimmingCharactersInSet(.whitespaceCharacterSet())
->>>>>>> ad019afd
+            let cleaned = content.trimmingCharacters(in: .whitespaces)
             return content != " " + cleaned + " "
         }
 
