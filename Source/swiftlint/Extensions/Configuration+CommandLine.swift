//
//  Configuration+CommandLine.swift
//  SwiftLint
//
//  Created by JP Simard on 12/5/15.
//  Copyright © 2015 Realm. All rights reserved.
//

import Commandant
import Dispatch
import Foundation
import Result
import SourceKittenFramework
import SwiftLintFramework

private func scriptInputFiles() -> Result<[File], CommandantError<()>> {
    func getEnvironmentVariable(_ variable: String) -> Result<String, CommandantError<()>> {
        let environment = ProcessInfo.processInfo.environment
        if let value = environment[variable] {
            return .success(value)
        }
        return .failure(.usageError(description: "Environment variable not set: \(variable)"))
    }

    let count: Result<Int, CommandantError<()>> = {
        let inputFileKey = "SCRIPT_INPUT_FILE_COUNT"
        guard let countString = ProcessInfo.processInfo.environment[inputFileKey] else {
            return .failure(.usageError(description: "\(inputFileKey) variable not set"))
        }
        if let count = Int(countString) {
            return .success(count)
        }
        return .failure(.usageError(description: "\(inputFileKey) did not specify a number"))
    }()

    return count.flatMap { count in
        let inputFiles = (0..<count).flatMap { fileNumber -> File? in
            switch getEnvironmentVariable("SCRIPT_INPUT_FILE_\(fileNumber)") {
            case let .success(path):
                if let file = File(path: path), path.bridge().isSwiftFile() {
                    return file
                }
                return nil
            case let .failure(error):
                queuedPrintError(String(describing: error))
                return nil
            }
        }
        return Result(inputFiles)
    }
}

#if os(Linux)
private func autoreleasepool(block: () -> Void) { block() }
#endif

extension Configuration {
<<<<<<< HEAD
    init(commandLinePath: String, rootPath: String? = nil, quiet: Bool = false) {
        self.init(path: commandLinePath, rootPath: rootPath?.absolutePathStandardized(),
                  optional: !CommandLine.arguments.contains("--config"), quiet: quiet)
    }

    func visitLintableFiles(_ path: String, action: String, useSTDIN: Bool = false,
                            quiet: Bool = false, useScriptInputFiles: Bool,
                            cache: LinterCache? = nil, parallel: Bool = false,
=======
    func visitLintableFiles(path: String, action: String, useSTDIN: Bool = false,
                            quiet: Bool = false, useScriptInputFiles: Bool, parallel: Bool = false,
>>>>>>> 480acd77
                            visitorBlock: @escaping (Linter) -> Void) -> Result<[File], CommandantError<()>> {
        return getFiles(path: path, action: action, useSTDIN: useSTDIN, quiet: quiet,
                        useScriptInputFiles: useScriptInputFiles)
        .flatMap { files -> Result<[File], CommandantError<()>> in
            if files.isEmpty {
                let errorMessage = "No lintable files found at path '\(path)'"
                return .failure(.usageError(description: errorMessage))
            }
            return .success(files)
        }.flatMap { files in
            let queue = DispatchQueue(label: "io.realm.swiftlint.indexIncrementer")
            var index = 0
            let fileCount = files.count
            let visit = { (file: File) -> Void in
                if !quiet, let path = file.path {
                    let increment = {
                        index += 1
                        let filename = path.bridge().lastPathComponent
                        queuedPrintError("\(action) '\(filename)' (\(index)/\(fileCount))")
                    }
                    if parallel {
                        queue.sync(execute: increment)
                    } else {
                        increment()
                    }
                }
                autoreleasepool {
                    visitorBlock(Linter(file: file, configuration: self.configuration(for: file), cache: cache))
                }
            }
            if parallel {
                DispatchQueue.concurrentPerform(iterations: files.count) { index in
                    visit(files[index])
                }
            } else {
                files.forEach(visit)
            }
            return .success(files)
        }
    }

    fileprivate func getFiles(path: String, action: String, useSTDIN: Bool, quiet: Bool,
                              useScriptInputFiles: Bool) -> Result<[File], CommandantError<()>> {
        if useSTDIN {
            let stdinData = FileHandle.standardInput.readDataToEndOfFile()
            if let stdinString = String(data: stdinData, encoding: .utf8) {
                return .success([File(contents: stdinString)])
            }
            return .failure(.usageError(description: "stdin isn't a UTF8-encoded string"))
        } else if useScriptInputFiles {
            return scriptInputFiles()
        }
        if !quiet {
            let message = "\(action) Swift files " + (path.isEmpty ? "in current working directory" : "at path \(path)")
            queuedPrintError(message)
        }
        return .success(lintableFiles(inPath: path))
    }

    // MARK: Lint Command

    init(options: LintOptions) {
        self.init(commandLinePath: options.configurationFile, rootPath: options.path, quiet: options.quiet)
    }

<<<<<<< HEAD
    func visitLintableFiles(_ options: LintOptions, cache: LinterCache? = nil,
                            visitorBlock: @escaping (Linter) -> Void) -> Result<[File], CommandantError<()>> {
        return visitLintableFiles(options.path, action: "Linting", useSTDIN: options.useSTDIN, quiet: options.quiet,
                                  useScriptInputFiles: options.useScriptInputFiles, cache: cache,
                                  parallel: true, visitorBlock: visitorBlock)
=======
    func visitLintableFiles(options: LintOptions,
                            visitorBlock: @escaping (Linter) -> Void) -> Result<[File], CommandantError<()>> {
        return visitLintableFiles(path: options.path, action: "Linting", useSTDIN: options.useSTDIN,
                                  quiet: options.quiet, useScriptInputFiles: options.useScriptInputFiles,
                                  parallel: true, visitorBlock: visitorBlock)
    }

    // MARK: AutoCorrect Command

    init(options: AutoCorrectOptions) {
        self.init(commandLinePath: options.configurationFile, rootPath: options.path, quiet: options.quiet)
>>>>>>> 480acd77
    }
}<|MERGE_RESOLUTION|>--- conflicted
+++ resolved
@@ -55,19 +55,10 @@
 #endif
 
 extension Configuration {
-<<<<<<< HEAD
-    init(commandLinePath: String, rootPath: String? = nil, quiet: Bool = false) {
-        self.init(path: commandLinePath, rootPath: rootPath?.absolutePathStandardized(),
-                  optional: !CommandLine.arguments.contains("--config"), quiet: quiet)
-    }
 
-    func visitLintableFiles(_ path: String, action: String, useSTDIN: Bool = false,
+    func visitLintableFiles(path: String, action: String, useSTDIN: Bool = false,
                             quiet: Bool = false, useScriptInputFiles: Bool,
                             cache: LinterCache? = nil, parallel: Bool = false,
-=======
-    func visitLintableFiles(path: String, action: String, useSTDIN: Bool = false,
-                            quiet: Bool = false, useScriptInputFiles: Bool, parallel: Bool = false,
->>>>>>> 480acd77
                             visitorBlock: @escaping (Linter) -> Void) -> Result<[File], CommandantError<()>> {
         return getFiles(path: path, action: action, useSTDIN: useSTDIN, quiet: quiet,
                         useScriptInputFiles: useScriptInputFiles)
@@ -133,24 +124,16 @@
         self.init(commandLinePath: options.configurationFile, rootPath: options.path, quiet: options.quiet)
     }
 
-<<<<<<< HEAD
-    func visitLintableFiles(_ options: LintOptions, cache: LinterCache? = nil,
-                            visitorBlock: @escaping (Linter) -> Void) -> Result<[File], CommandantError<()>> {
-        return visitLintableFiles(options.path, action: "Linting", useSTDIN: options.useSTDIN, quiet: options.quiet,
-                                  useScriptInputFiles: options.useScriptInputFiles, cache: cache,
-                                  parallel: true, visitorBlock: visitorBlock)
-=======
-    func visitLintableFiles(options: LintOptions,
+    func visitLintableFiles(options: LintOptions, cache: LinterCache? = nil,
                             visitorBlock: @escaping (Linter) -> Void) -> Result<[File], CommandantError<()>> {
         return visitLintableFiles(path: options.path, action: "Linting", useSTDIN: options.useSTDIN,
                                   quiet: options.quiet, useScriptInputFiles: options.useScriptInputFiles,
-                                  parallel: true, visitorBlock: visitorBlock)
+                                  cache: cache, parallel: true, visitorBlock: visitorBlock)
     }
 
     // MARK: AutoCorrect Command
 
     init(options: AutoCorrectOptions) {
         self.init(commandLinePath: options.configurationFile, rootPath: options.path, quiet: options.quiet)
->>>>>>> 480acd77
     }
 }